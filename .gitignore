--- conflicted
+++ resolved
@@ -2,18 +2,12 @@
 __pycache__/
 *.py[cod]
 *$py.class
-<<<<<<< HEAD
+
 .idea/
 
 # C extensions
 *.so
 
-=======
-
-# C extensions
-*.so
-
->>>>>>> fdbf1a16
 # Distribution / packaging
 .Python
 build/
@@ -58,7 +52,7 @@
 .hypothesis/
 .pytest_cache/
 cover/
-<<<<<<< HEAD
+
 
 # Translations
 *.mo
@@ -103,52 +97,7 @@
 #   install all needed dependencies.
 #Pipfile.lock
 
-=======
 
-# Translations
-*.mo
-*.pot
-
-# Django stuff:
-*.log
-local_settings.py
-db.sqlite3
-db.sqlite3-journal
-
-# Flask stuff:
-instance/
-.webassets-cache
-
-# Scrapy stuff:
-.scrapy
-
-# Sphinx documentation
-docs/_build/
-
-# PyBuilder
-.pybuilder/
-target/
-
-# Jupyter Notebook
-.ipynb_checkpoints
-
-# IPython
-profile_default/
-ipython_config.py
-
-# pyenv
-#   For a library or package, you might want to ignore these files since the code is
-#   intended to run in multiple environments; otherwise, check them in:
-# .python-version
-
-# pipenv
-#   According to pypa/pipenv#598, it is recommended to include Pipfile.lock in version control.
-#   However, in case of collaboration, if having platform-specific dependencies or dependencies
-#   having no cross-platform support, pipenv may install dependencies that don't work, or not
-#   install all needed dependencies.
-#Pipfile.lock
-
->>>>>>> fdbf1a16
 # UV
 #   Similar to Pipfile.lock, it is generally recommended to include uv.lock in version control.
 #   This is especially recommended for binary packages to ensure reproducibility, and is more
