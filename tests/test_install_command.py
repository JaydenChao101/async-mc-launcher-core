--- conflicted
+++ resolved
@@ -127,11 +127,8 @@
 class TestCommand:
     """Test cases for command module"""
 
-<<<<<<< HEAD
-@ pytest.fixture
-=======
+
 @pytest.fixture
->>>>>>> bbe7e2fc
 def temp_minecraft_dir():
     """建立暫存的 Minecraft 目錄用於測試"""
     temp_dir = tempfile.mkdtemp()
