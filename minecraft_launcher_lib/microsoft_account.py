# This file is part of minecraft-launcher-lib (https://codeberg.org/JakobDev/minecraft-launcher-lib)
# SPDX-FileCopyrightText: Copyright (c) 2019-2025 JakobDev <jakobdev@gmx.de> and contributors
# SPDX-License-Identifier: BSD-2-Clause
# This file is part of asyncio-minecraft-launcher-lib (https://github.com/JaydenChao101/asyncio-mc-lancher-lib)
# Copyright (c) 2025 JaydenChao101 <jaydenchao@proton.me> and contributors
#This part of the code is licensed under the MIT License.
from minecraft_launcher_lib.microsoft_types import AuthorizationTokenResponse, XBLResponse, XSTSResponse, MinecraftAuthenticateResponse, MinecraftProfileResponse
from minecraft_launcher_lib.exceptions import AccountNotOwnMinecraft
import urllib.parse
<<<<<<< HEAD
import logging
from minecraft_launcher_lib.setting import LoggingSetting, RequestsSetting

setting = LoggingSetting(level=logging.DEBUG, enable_console=False)
req_setting = RequestsSetting(timeout=(5.0, 30.0), verify=True)  # 自定义请求配置
logger = setting.logger
=======
import requests
import logging


>>>>>>> fdbf1a16

__AUTH_URL__ = "https://login.live.com/oauth20_authorize.srf"
__TOKEN_URL__ = "https://login.live.com/oauth20_token.srf"
CLIENT_ID = "00000000402b5328"
REDIRECT_URI = "https://login.live.com/oauth20_desktop.srf"
__SCOPE__ = "service::user.auth.xboxlive.com::MBI_SSL"

class LoggingSetting:
    def __init__(self, level: int = logging.INFO, filename: str = None, enable_console: bool = False):
        self.logger = logging.getLogger(__name__)
        self.logger.setLevel(level)

        formatter = logging.Formatter("%(asctime)s %(message)s", datefmt="%m/%d/%Y %I:%M:%S %p")

        if enable_console:
            console_handler = logging.StreamHandler()
            console_handler.setLevel(level)
            console_handler.setFormatter(formatter)
            self.logger.addHandler(console_handler)

        if filename:
            file_handler = logging.FileHandler(filename)
            file_handler.setLevel(level)
            file_handler.setFormatter(formatter)
            self.logger.addHandler(file_handler)

async def get_login_url() -> str:
    """
    Generate a login url.\\
    For a more secure alternative, use :func:`get_secure_login_data`


    :return: The url to the website on which the user logs in
    """
    parameters = {
        "client_id": CLIENT_ID,
        "response_type": "code",
        "redirect_uri": REDIRECT_URI,
        "response_mode": "query",
        "scope": __SCOPE__,
    }
    url = urllib.parse.urlparse(__AUTH_URL__)._replace(query=urllib.parse.urlencode(parameters)).geturl()
<<<<<<< HEAD
    logger.info(f"Login url: {url}")
=======
    logging.info(f"Login url: {url}")
>>>>>>> fdbf1a16
    return url

async def extract_code_from_url(url: str) -> str:
    """
    Extract the code from the redirect url.

    :param url: The redirect url
    :return: The code
    """
    parsed_url = urllib.parse.urlparse(url)
    query_params = urllib.parse.parse_qs(parsed_url.query)
    if "code" not in query_params:
        raise ValueError("No code found in the URL")
    return query_params["code"][0]

async def get_ms_token(code: str) -> AuthorizationTokenResponse:
    """
    Get the Microsoft token using the code from the login url.

    :param code: The code from the login url
    :return: The Microsoft token
    """
    data = {
        "client_id": CLIENT_ID,
        "code": code,
        "grant_type": "authorization_code",
        "redirect_uri": REDIRECT_URI,
        "scope": __SCOPE__,
    }
    headers = {"Content-Type": "application/x-www-form-urlencoded"}
    resp = req_setting.post(__TOKEN_URL__, data=data, headers=headers)
    resp.raise_for_status()
    data = resp.json()
<<<<<<< HEAD
    logger.info(f"Microsoft token response: {data}")
=======
    logging.info(f"Microsoft token response: {data}")
>>>>>>> fdbf1a16
    return data

async def get_xbl_token(ms_access_token: str) -> XBLResponse:
    payload = {
        "Properties": {
            "AuthMethod": "RPS",
            "SiteName": "user.auth.xboxlive.com",
            "RpsTicket": ms_access_token
        },
        "RelyingParty": "http://auth.xboxlive.com",  # 注意这里
        "TokenType": "JWT"
    }
    headers = {"Content-Type": "application/json"}
    resp = req_setting.post("https://user.auth.xboxlive.com/user/authenticate", json=payload, headers=headers)
    resp.raise_for_status()
    data = resp.json()
<<<<<<< HEAD
    logger.info(f"Xbox Token response: {data}")
=======
    logging.info(f"Xbox Token response: {data}")
>>>>>>> fdbf1a16
    return data

async def get_xsts_token(xbl_token: str) -> XSTSResponse:
    """
    Get the XSTS token using the Xbox Live token.

    :param xbl_token: The Xbox Live token
    :return: The XSTS token
    """
    payload = {
        "Properties": {
            "SandboxId": "RETAIL",
            "UserTokens": [xbl_token]
        },
        "RelyingParty": "rp://api.minecraftservices.com/",
        "TokenType": "JWT"
    }
    headers = {"Content-Type": "application/json"}
    resp = req_setting.post("https://xsts.auth.xboxlive.com/xsts/authorize", json=payload, headers=headers)
    resp.raise_for_status()
    data = resp.json()
<<<<<<< HEAD
    logger.info(f"XSTS Token response: {data}")
=======
    logging.info(f"XSTS Token response: {data}")
>>>>>>> fdbf1a16
    return data

async def get_minecraft_access_token(xsts_token: str, uhs: str) -> MinecraftAuthenticateResponse:
    """
    Get the Minecraft access token using the XSTS token and user hash.

    :param xsts_token: The XSTS token
    :param uhs: The user hash
    :return: The Minecraft access token
    """
    identity_token = f"XBL3.0 x={uhs};{xsts_token}"
    payload = {"identityToken": identity_token}
    headers = {"Content-Type": "application/json"}
    resp = req_setting.post("https://api.minecraftservices.com/authentication/login_with_xbox", json=payload, headers=headers)
    resp.raise_for_status()
    data = resp.json()
<<<<<<< HEAD
    logger.info(f"Minecraft access token response: {data}")
=======
    logging.info(f"Minecraft access token response: {data}")
>>>>>>> fdbf1a16
    return data

async def have_minecraft(access_token : str) -> bool:
    """
    Check if the user owns Minecraft using the access token.

    :param access_token: The Minecraft access token
    :return: True if the user owns Minecraft, Raise AccountNotOwnMinecraft otherwise
    """
    headers = {"Authorization": f"Bearer {access_token}"}
    resp = req_setting.get("https://api.minecraftservices.com/entitlements/mcstore", headers=headers)
    resp.raise_for_status()
    data = resp.json()
    if not data.get("items"):
        raise AccountNotOwnMinecraft()
    return True

async def get_minecraft_profile(access_token: str) -> MinecraftProfileResponse:
    """
    Get the Minecraft profile using the access token.

    :param access_token: The Minecraft access token
    :return: The Minecraft profile
    """
    headers = {"Authorization": f"Bearer {access_token}"}
    resp = req_setting.get("https://api.minecraftservices.com/minecraft/profile", headers=headers)
    resp.raise_for_status()
    return resp.json()

async def get_minecraft_player_attributes(access_token :str) -> MinecraftProfileResponse:
    """
    Get the Minecraft player attributes.

    :return: The Minecraft player attributes
    """
    headers = {"Authorization": f"Bearer {access_token}"}
    resp = req_setting.get("https://api.minecraftservices.com/minecraft/profile/attributes", headers=headers)
    resp.raise_for_status()
    return resp.json()

# This example shows how to login to a Microsoft account and get the access token.
'''async def login_minecraft():
    import webbrowser
    webbrowser.open_new_tab(await get_login_url())
    url = input("Please open the URL in your browser and paste the redirect URL here: ")
    code = await extract_code_from_url(url)
    ms_token = await get_ms_token(code)
    xbl_token = await get_xbl_token(ms_token["access_token"])
    xsts_token = await get_xsts_token(xbl_token["Token"])
    uhs = xbl_token["DisplayClaims"]["xui"][0]["uhs"]
    minecraft_token = await get_minecraft_access_token(xsts_token["Token"], uhs)
    await have_minecraft(minecraft_token["access_token"])
    return {
        "access_token": minecraft_token["access_token"],
        "refresh_token": ms_token["refresh_token"],
        "expires_in": ms_token["expires_in"],
        "uhs": uhs,
        "xsts_token": xsts_token["Token"],
        "xbl_token": xbl_token["Token"]
    }

if __name__ == "__main__":
    import asyncio
    loop = asyncio.get_event_loop()
    result = loop.run_until_complete(login_minecraft())
    print(result)
'''
<|MERGE_RESOLUTION|>--- conflicted
+++ resolved
@@ -7,19 +7,14 @@
 from minecraft_launcher_lib.microsoft_types import AuthorizationTokenResponse, XBLResponse, XSTSResponse, MinecraftAuthenticateResponse, MinecraftProfileResponse
 from minecraft_launcher_lib.exceptions import AccountNotOwnMinecraft
 import urllib.parse
-<<<<<<< HEAD
+
 import logging
 from minecraft_launcher_lib.setting import LoggingSetting, RequestsSetting
 
 setting = LoggingSetting(level=logging.DEBUG, enable_console=False)
 req_setting = RequestsSetting(timeout=(5.0, 30.0), verify=True)  # 自定义请求配置
 logger = setting.logger
-=======
-import requests
-import logging
-
-
->>>>>>> fdbf1a16
+
 
 __AUTH_URL__ = "https://login.live.com/oauth20_authorize.srf"
 __TOKEN_URL__ = "https://login.live.com/oauth20_token.srf"
@@ -62,11 +57,8 @@
         "scope": __SCOPE__,
     }
     url = urllib.parse.urlparse(__AUTH_URL__)._replace(query=urllib.parse.urlencode(parameters)).geturl()
-<<<<<<< HEAD
     logger.info(f"Login url: {url}")
-=======
-    logging.info(f"Login url: {url}")
->>>>>>> fdbf1a16
+
     return url
 
 async def extract_code_from_url(url: str) -> str:
@@ -100,11 +92,7 @@
     resp = req_setting.post(__TOKEN_URL__, data=data, headers=headers)
     resp.raise_for_status()
     data = resp.json()
-<<<<<<< HEAD
     logger.info(f"Microsoft token response: {data}")
-=======
-    logging.info(f"Microsoft token response: {data}")
->>>>>>> fdbf1a16
     return data
 
 async def get_xbl_token(ms_access_token: str) -> XBLResponse:
@@ -121,11 +109,7 @@
     resp = req_setting.post("https://user.auth.xboxlive.com/user/authenticate", json=payload, headers=headers)
     resp.raise_for_status()
     data = resp.json()
-<<<<<<< HEAD
     logger.info(f"Xbox Token response: {data}")
-=======
-    logging.info(f"Xbox Token response: {data}")
->>>>>>> fdbf1a16
     return data
 
 async def get_xsts_token(xbl_token: str) -> XSTSResponse:
@@ -147,11 +131,7 @@
     resp = req_setting.post("https://xsts.auth.xboxlive.com/xsts/authorize", json=payload, headers=headers)
     resp.raise_for_status()
     data = resp.json()
-<<<<<<< HEAD
     logger.info(f"XSTS Token response: {data}")
-=======
-    logging.info(f"XSTS Token response: {data}")
->>>>>>> fdbf1a16
     return data
 
 async def get_minecraft_access_token(xsts_token: str, uhs: str) -> MinecraftAuthenticateResponse:
@@ -168,11 +148,7 @@
     resp = req_setting.post("https://api.minecraftservices.com/authentication/login_with_xbox", json=payload, headers=headers)
     resp.raise_for_status()
     data = resp.json()
-<<<<<<< HEAD
     logger.info(f"Minecraft access token response: {data}")
-=======
-    logging.info(f"Minecraft access token response: {data}")
->>>>>>> fdbf1a16
     return data
 
 async def have_minecraft(access_token : str) -> bool:
