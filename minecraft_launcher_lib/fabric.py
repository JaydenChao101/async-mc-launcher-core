--- conflicted
+++ resolved
@@ -85,11 +85,7 @@
     return release.item(0).lastChild.data
 
 
-<<<<<<< HEAD
-def install_fabric(minecraft_version: str, minecraft_directory: Union[str, os.PathLike], loader_version: str = None, callback: Dict[str, Callable] = None, java=None):
-=======
-def install_fabric(minecraft_version: str, minecraft_directory: Union[str, os.PathLike], loader_version: str = None, callback: Dict[str, Callable] = None) -> NoReturn:
->>>>>>> c1cae67e
+def install_fabric(minecraft_version: str, minecraft_directory: Union[str, os.PathLike], loader_version: str = None, callback: Dict[str, Callable] = None, java: str = None) -> NoReturn:
     """
     Install a fabric version
     """
