--- conflicted
+++ resolved
@@ -1,11 +1,6 @@
 #!/usr/bin/env python3
-<<<<<<< HEAD
 import re
-from setuptools import find_packages, setup
-=======
-from minecraft_launcher_lib.utils import get_library_version
 from setuptools import setup
->>>>>>> c1cae67e
 
 
 with open('minecraft_launcher_lib/utils.py') as f:
