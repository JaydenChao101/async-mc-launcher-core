from .logging_utils import logger
<<<<<<< HEAD
from launcher_core import __version__
=======
from . import __version__
>>>>>>> b5572693


async def check_version():
    import aiohttp

    async with aiohttp.ClientSession() as session:
        async with session.get(
            "https://raw.githubusercontent.com/JaydenChao101/async-mc-launcher-core/main/launcher_core/__init__.py"
        ) as response:
            content = await response.text()
            if f'__version__ = "{__version__}"' not in content:
                logger.warning(
                    f"Your version of async-mc-launcher-core is outdated. Please update to the latest version."
                )<|MERGE_RESOLUTION|>--- conflicted
+++ resolved
@@ -1,9 +1,5 @@
 from .logging_utils import logger
-<<<<<<< HEAD
-from launcher_core import __version__
-=======
 from . import __version__
->>>>>>> b5572693
 
 
 async def check_version():
